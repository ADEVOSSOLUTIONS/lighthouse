--- conflicted
+++ resolved
@@ -692,7 +692,7 @@
       const error = GatherRunner.getPageLoadError(url, [mainRecord]);
       assert.equal(error.message, 'DNS_FAILURE');
       assert.equal(error.code, 'DNS_FAILURE');
-      assert.ok(/^DNS servers could not resolve/.test(error.friendlyMessage));
+      expect(error.friendlyMessage).toBeDisplayString(/^DNS servers could not resolve/);
     });
   });
 
@@ -1074,12 +1074,7 @@
         config: new Config({}),
       }).then(artifacts => {
         assert.equal(artifacts.LighthouseRunWarnings.length, 1);
-<<<<<<< HEAD
-        expect(artifacts.LighthouseRunWarnings[0])
-          .toBeDisplayString(/^Lighthouse was.*Error: net::ERR_NAME_NOT_RESOLVED./);
-=======
-        assert.ok(/DNS servers could not resolve/.test(artifacts.LighthouseRunWarnings[0]));
->>>>>>> 7715eda3
+        expect(artifacts.LighthouseRunWarnings[0]).toBeDisplayString(/DNS servers could not resolve/);
       });
     });
 
