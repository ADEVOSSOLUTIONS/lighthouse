/**
 * @license Copyright 2016 Google Inc. All Rights Reserved.
 * Licensed under the Apache License, Version 2.0 (the "License"); you may not use this file except in compliance with the License. You may obtain a copy of the License at http://www.apache.org/licenses/LICENSE-2.0
 * Unless required by applicable law or agreed to in writing, software distributed under the License is distributed on an "AS IS" BASIS, WITHOUT WARRANTIES OR CONDITIONS OF ANY KIND, either express or implied. See the License for the specific language governing permissions and limitations under the License.
 */
'use strict';

const NetworkRecorder = require('../lib/network-recorder');
const emulation = require('../lib/emulation');
const Element = require('../lib/element');
const LHError = require('../lib/lh-error');
const NetworkRequest = require('../lib/network-request');
const EventEmitter = require('events').EventEmitter;
const URL = require('../lib/url-shim');
const constants = require('../config/constants');

const log = require('lighthouse-logger');
const DevtoolsLog = require('./devtools-log');

const pageFunctions = require('../lib/page-functions.js');

// Pulled in for Connection type checking.
// eslint-disable-next-line no-unused-vars
const Connection = require('./connections/connection.js');

// Controls how long to wait after onLoad before continuing
const DEFAULT_PAUSE_AFTER_LOAD = 0;
// Controls how long to wait between network requests before determining the network is quiet
const DEFAULT_NETWORK_QUIET_THRESHOLD = 5000;
// Controls how long to wait between longtasks before determining the CPU is idle, off by default
const DEFAULT_CPU_QUIET_THRESHOLD = 0;
// Controls how long to wait for a response after sending a DevTools protocol command.
const DEFAULT_PROTOCOL_TIMEOUT = 30000;

/**
 * @typedef {LH.Protocol.StrictEventEmitter<LH.CrdpEvents>} CrdpEventEmitter
 */

class Driver {
  /**
   * @param {Connection} connection
   */
  constructor(connection) {
    this._traceCategories = Driver.traceCategories;
    /**
     * An event emitter that enforces mapping between Crdp event names and payload types.
     */
    this._eventEmitter = /** @type {CrdpEventEmitter} */ (new EventEmitter());
    this._connection = connection;
    // currently only used by WPT where just Page and Network are needed
    this._devtoolsLog = new DevtoolsLog(/^(Page|Network)\./);
    this.online = true;
    /** @type {Map<string, number>} */
    this._domainEnabledCounts = new Map();
    /** @type {number|undefined} */
    this._isolatedExecutionContextId = undefined;

    /**
     * Used for monitoring network status events during gotoURL.
     * @type {?NetworkRecorder}
     * @private
     */
    this._networkStatusMonitor = null;

    /**
     * Used for monitoring url redirects during gotoURL.
     * @type {?string}
     * @private
     */
    this._monitoredUrl = null;

    connection.on('protocolevent', event => {
      this._devtoolsLog.record(event);
      if (this._networkStatusMonitor) {
        this._networkStatusMonitor.dispatch(event);
      }

      // @ts-ignore TODO(bckenny): tsc can't type event.params correctly yet,
      // typing as property of union instead of narrowing from union of
      // properties. See https://github.com/Microsoft/TypeScript/pull/22348.
      this._eventEmitter.emit(event.method, event.params);
    });

    /**
     * Used for monitoring network status events during gotoURL.
     * @type {?LH.Crdp.Security.SecurityStateChangedEvent}
     * @private
     */
    this._lastSecurityState = null;

    /**
     * @type {number}
     * @private
     */
    this._nextProtocolTimeout = DEFAULT_PROTOCOL_TIMEOUT;
  }

  static get traceCategories() {
    return [
      // Exclude default categories. We'll be selective to minimize trace size
      '-*',

      // Used instead of 'toplevel' in Chrome 71+
      'disabled-by-default-lighthouse',

      // All compile/execute events are captured by parent events in devtools.timeline..
      // But the v8 category provides some nice context for only <0.5% of the trace size
      'v8',
      // Same situation here. This category is there for RunMicrotasks only, but with other teams
      // accidentally excluding microtasks, we don't want to assume a parent event will always exist
      'v8.execute',

      // For extracting UserTiming marks/measures
      'blink.user_timing',

      // Not mandatory but not used much
      'blink.console',

      // Most the events we need come in on these two
      'devtools.timeline',
      'disabled-by-default-devtools.timeline',

      // Up to 450 (https://goo.gl/rBfhn4) JPGs added to the trace
      'disabled-by-default-devtools.screenshot',

      // This doesn't add its own events, but adds a `stackTrace` property to devtools.timeline events
      'disabled-by-default-devtools.timeline.stack',

      // CPU sampling profiler data only enabled for debugging purposes
      // 'disabled-by-default-v8.cpu_profiler',
      // 'disabled-by-default-v8.cpu_profiler.hires',
    ];
  }

  /**
   * @return {Promise<LH.Crdp.Browser.GetVersionResponse & {milestone: number}>}
   */
  async getBrowserVersion() {
    const status = {msg: 'Getting browser version', id: 'lh:gather:getVersion'};
    log.time(status, 'verbose');
    const version = await this.sendCommand('Browser.getVersion');
    const match = version.product.match(/\/(\d+)/); // eg 'Chrome/71.0.3577.0'
    const milestone = match ? parseInt(match[1]) : 0;
    log.timeEnd(status);
    return Object.assign(version, {milestone});
  }

  /**
   * Computes the ULTRADUMB™ benchmark index to get a rough estimate of device class.
   * @return {Promise<number>}
   */
  async getBenchmarkIndex() {
    const status = {msg: 'Benchmarking machine', id: 'lh:gather:getBenchmarkIndex'};
    log.time(status);
    const indexVal = await this.evaluateAsync(`(${pageFunctions.ultradumbBenchmarkString})()`);
    log.timeEnd(status);
    return indexVal;
  }

  /**
   * @return {Promise<void>}
   */
  async connect() {
    const status = {msg: 'Connecting to browser', id: 'lh:init:connect'};
    log.time(status);
    await this._connection.connect();
    log.timeEnd(status);
  }

  /**
   * @return {Promise<void>}
   */
  disconnect() {
    return this._connection.disconnect();
  }

  /**
   * Get the browser WebSocket endpoint for devtools protocol clients like Puppeteer.
   * Only works with WebSocket connection, not extension or devtools.
   * @return {Promise<string>}
   */
  wsEndpoint() {
    return this._connection.wsEndpoint();
  }

  /**
   * Bind listeners for protocol events.
   * @template {keyof LH.CrdpEvents} E
   * @param {E} eventName
   * @param {(...args: LH.CrdpEvents[E]) => void} cb
   */
  on(eventName, cb) {
    if (this._eventEmitter === null) {
      throw new Error('connect() must be called before attempting to listen to events.');
    }

    // log event listeners being bound
    log.formatProtocol('listen for event =>', {method: eventName}, 'verbose');
    this._eventEmitter.on(eventName, cb);
  }

  /**
   * Bind a one-time listener for protocol events. Listener is removed once it
   * has been called.
   * @template {keyof LH.CrdpEvents} E
   * @param {E} eventName
   * @param {(...args: LH.CrdpEvents[E]) => void} cb
   */
  once(eventName, cb) {
    if (this._eventEmitter === null) {
      throw new Error('connect() must be called before attempting to listen to events.');
    }
    // log event listeners being bound
    log.formatProtocol('listen once for event =>', {method: eventName}, 'verbose');
    this._eventEmitter.once(eventName, cb);
  }

  /**
   * Unbind event listener.
   * @template {keyof LH.CrdpEvents} E
   * @param {E} eventName
   * @param {Function} cb
   */
  off(eventName, cb) {
    if (this._eventEmitter === null) {
      throw new Error('connect() must be called before attempting to remove an event listener.');
    }

    this._eventEmitter.removeListener(eventName, cb);
  }

  /**
   * Debounce enabling or disabling domains to prevent driver users from
   * stomping on each other. Maintains an internal count of the times a domain
   * has been enabled. Returns false if the command would have no effect (domain
   * is already enabled or disabled), or if command would interfere with another
   * user of that domain (e.g. two gatherers have enabled a domain, both need to
   * disable it for it to be disabled). Returns true otherwise.
   * @param {string} domain
   * @param {boolean} enable
   * @return {boolean}
   * @private
   */
  _shouldToggleDomain(domain, enable) {
    const enabledCount = this._domainEnabledCounts.get(domain) || 0;
    const newCount = enabledCount + (enable ? 1 : -1);
    this._domainEnabledCounts.set(domain, Math.max(0, newCount));

    // Switching to enabled or disabled, respectively.
    if ((enable && newCount === 1) || (!enable && newCount === 0)) {
      log.verbose('Driver', `${domain}.${enable ? 'enable' : 'disable'}`);
      return true;
    } else {
      if (newCount < 0) {
        log.error('Driver', `Attempted to disable domain '${domain}' when already disabled.`);
      }
      return false;
    }
  }

  /**
   * timeout is used for the next call to 'sendCommand'.
   * NOTE: This can eventually be replaced when TypeScript
   * resolves https://github.com/Microsoft/TypeScript/issues/5453.
   * @param {number} timeout
   */
  setNextProtocolTimeout(timeout) {
    this._nextProtocolTimeout = timeout;
  }

  /**
   * Call protocol methods, with a timeout.
   * To configure the timeout for the next call, use 'setNextProtocolTimeout'.
   * @template {keyof LH.CrdpCommands} C
   * @param {C} method
   * @param {LH.CrdpCommands[C]['paramsType']} params
   * @return {Promise<LH.CrdpCommands[C]['returnType']>}
   */
  sendCommand(method, ...params) {
    const timeout = this._nextProtocolTimeout;
    this._nextProtocolTimeout = DEFAULT_PROTOCOL_TIMEOUT;
    return new Promise(async (resolve, reject) => {
<<<<<<< HEAD
      const asyncTimeout = setTimeout((_ => {
        const err = new LHError(
          LHError.errors.PROTOCOL_TIMEOUT,
          {protocolMethod: `${method}`}
        );
=======
      const asyncTimeout = setTimeout((() => {
        const err = new LHError(LHError.errors.PROTOCOL_TIMEOUT);
        err.message += ` Method: ${method}`;
>>>>>>> 7715eda3
        reject(err);
      }), timeout);
      try {
        const result = await this._innerSendCommand(method, ...params);
        resolve(result);
      } catch (err) {
        reject(err);
      } finally {
        clearTimeout(asyncTimeout);
      }
    });
  }

  /**
   * Call protocol methods.
   * @private
   * @template {keyof LH.CrdpCommands} C
   * @param {C} method
   * @param {LH.CrdpCommands[C]['paramsType']} params
   * @return {Promise<LH.CrdpCommands[C]['returnType']>}
   */
  _innerSendCommand(method, ...params) {
    const domainCommand = /^(\w+)\.(enable|disable)$/.exec(method);
    if (domainCommand) {
      const enable = domainCommand[2] === 'enable';
      if (!this._shouldToggleDomain(domainCommand[1], enable)) {
        return Promise.resolve();
      }
    }
    return this._connection.sendCommand(method, ...params);
  }

  /**
   * Returns whether a domain is currently enabled.
   * @param {string} domain
   * @return {boolean}
   */
  isDomainEnabled(domain) {
    // Defined, non-zero elements of the domains map are enabled.
    return !!this._domainEnabledCounts.get(domain);
  }

  /**
   * Add a script to run at load time of all future page loads.
   * @param {string} scriptSource
   * @return {Promise<LH.Crdp.Page.AddScriptToEvaluateOnLoadResponse>} Identifier of the added script.
   */
  evaluateScriptOnNewDocument(scriptSource) {
    return this.sendCommand('Page.addScriptToEvaluateOnLoad', {
      scriptSource,
    });
  }

  /**
   * Evaluate an expression in the context of the current page. If useIsolation is true, the expression
   * will be evaluated in a content script that has access to the page's DOM but whose JavaScript state
   * is completely separate.
   * Returns a promise that resolves on the expression's value.
   * @param {string} expression
   * @param {{useIsolation?: boolean}=} options
   * @return {Promise<*>}
   */
  evaluateAsync(expression, options = {}) {
    // tsc won't convert {Promise<number>|Promise<undefined>}, so cast manually.
    // https://github.com/Microsoft/TypeScript/issues/7294
    /** @type {Promise<number|undefined>} */
    const contextIdPromise = options.useIsolation ?
        this._getOrCreateIsolatedContextId() :
        Promise.resolve(undefined);
    return contextIdPromise.then(contextId => this._evaluateInContext(expression, contextId));
  }

  /**
   * Evaluate an expression in the given execution context; an undefined contextId implies the main
   * page without isolation.
   * @param {string} expression
   * @param {number|undefined} contextId
   * @return {Promise<*>}
   */
  async _evaluateInContext(expression, contextId) {
    const evaluationParams = {
      // We need to explicitly wrap the raw expression for several purposes:
      // 1. Ensure that the expression will be a native Promise and not a polyfill/non-Promise.
      // 2. Ensure that errors in the expression are captured by the Promise.
      // 3. Ensure that errors captured in the Promise are converted into plain-old JS Objects
      //    so that they can be serialized properly b/c JSON.stringify(new Error('foo')) === '{}'
      expression: `(function wrapInNativePromise() {
        const __nativePromise = window.__nativePromise || Promise;
        const URL = window.__nativeURL || window.URL;
        return new __nativePromise(function (resolve) {
          return __nativePromise.resolve()
            .then(_ => ${expression})
            .catch(${pageFunctions.wrapRuntimeEvalErrorInBrowserString})
            .then(resolve);
        });
      }())`,
      includeCommandLineAPI: true,
      awaitPromise: true,
      returnByValue: true,
      timeout: 60000,
      contextId,
    };

    this.setNextProtocolTimeout(60000);
    const response = await this.sendCommand('Runtime.evaluate', evaluationParams);
    if (response.exceptionDetails) {
      // An error occurred before we could even create a Promise, should be *very* rare
      return Promise.reject(new Error(`Evaluation exception: ${response.exceptionDetails.text}`));
    }
    // Protocol should always return a 'result' object, but it is sometimes undefined.  See #6026.
    if (response.result === undefined) {
      return Promise.reject(
        new Error('Runtime.evaluate response did not contain a "result" object'));
    }
    const value = response.result.value;
    if (value && value.__failedInBrowser) {
      return Promise.reject(Object.assign(new Error(), value));
    } else {
      return value;
    }
  }

  /**
   * @return {Promise<{url: string, data: string}|null>}
   */
  getAppManifest() {
    return this.sendCommand('Page.getAppManifest')
      .then(response => {
        // We're not reading `response.errors` however it may contain critical and noncritical
        // errors from Blink's manifest parser:
        //   https://chromedevtools.github.io/debugger-protocol-viewer/tot/Page/#type-AppManifestError
        if (!response.data) {
          // If the data is empty, the page had no manifest.
          return null;
        }

        return /** @type {Required<LH.Crdp.Page.GetAppManifestResponse>} */ (response);
      });
  }

  /**
   * @return {Promise<LH.Crdp.ServiceWorker.WorkerVersionUpdatedEvent>}
   */
  getServiceWorkerVersions() {
    return new Promise((resolve, reject) => {
      /**
       * @param {LH.Crdp.ServiceWorker.WorkerVersionUpdatedEvent} data
       */
      const versionUpdatedListener = data => {
        // find a service worker with runningStatus that looks like active
        // on slow connections the serviceworker might still be installing
        const activateCandidates = data.versions.filter(sw => {
          return sw.status !== 'redundant';
        });
        const hasActiveServiceWorker = activateCandidates.find(sw => {
          return sw.status === 'activated';
        });

        if (!activateCandidates.length || hasActiveServiceWorker) {
          this.off('ServiceWorker.workerVersionUpdated', versionUpdatedListener);
          this.sendCommand('ServiceWorker.disable')
            .then(_ => resolve(data), reject);
        }
      };

      this.on('ServiceWorker.workerVersionUpdated', versionUpdatedListener);

      this.sendCommand('ServiceWorker.enable').catch(reject);
    });
  }

  /**
   * @return {Promise<LH.Crdp.ServiceWorker.WorkerRegistrationUpdatedEvent>}
   */
  getServiceWorkerRegistrations() {
    return new Promise((resolve, reject) => {
      this.once('ServiceWorker.workerRegistrationUpdated', data => {
        this.sendCommand('ServiceWorker.disable')
          .then(_ => resolve(data), reject);
      });

      this.sendCommand('ServiceWorker.enable').catch(reject);
    });
  }

  /**
   * Rejects if any open tabs would share a service worker with the target URL.
   * This includes the target tab, so navigation to something like about:blank
   * should be done before calling.
   * @param {string} pageUrl
   * @return {Promise<void>}
   */
  assertNoSameOriginServiceWorkerClients(pageUrl) {
    /** @type {Array<LH.Crdp.ServiceWorker.ServiceWorkerRegistration>} */
    let registrations;
    /** @type {Array<LH.Crdp.ServiceWorker.ServiceWorkerVersion>} */
    let versions;

    return this.getServiceWorkerRegistrations().then(data => {
      registrations = data.registrations;
    }).then(_ => this.getServiceWorkerVersions()).then(data => {
      versions = data.versions;
    }).then(_ => {
      const origin = new URL(pageUrl).origin;

      registrations
        .filter(reg => {
          const swOrigin = new URL(reg.scopeURL).origin;

          return origin === swOrigin;
        })
        .forEach(reg => {
          versions.forEach(ver => {
            // Ignore workers unaffiliated with this registration
            if (ver.registrationId !== reg.registrationId) {
              return;
            }

            // Throw if service worker for this origin has active controlledClients.
            if (ver.controlledClients && ver.controlledClients.length > 0) {
              throw new Error('You probably have multiple tabs open to the same origin.');
            }
          });
        });
    });
  }

  /**
   * Returns a promise that resolve when a frame has been navigated.
   * Used for detecting that our about:blank reset has been completed.
   */
  _waitForFrameNavigated() {
    return new Promise(resolve => {
      this.once('Page.frameNavigated', resolve);
    });
  }

  /**
   * Returns a promise that resolves when the network has been idle (after DCL) for
   * `networkQuietThresholdMs` ms and a method to cancel internal network listeners/timeout.
   * @param {number} networkQuietThresholdMs
   * @return {{promise: Promise<void>, cancel: function(): void}}
   * @private
   */
  _waitForNetworkIdle(networkQuietThresholdMs) {
    let hasDCLFired = false;
    /** @type {NodeJS.Timer|undefined} */
    let idleTimeout;
    /** @type {(() => void)} */
    let cancel = () => {
      throw new Error('_waitForNetworkIdle.cancel() called before it was defined');
    };

    // Check here for _networkStatusMonitor to satisfy type checker. Any further race condition
    // will be caught at runtime on calls to it.
    if (!this._networkStatusMonitor) {
      throw new Error('Driver._waitForNetworkIdle called with no networkStatusMonitor');
    }
    const networkStatusMonitor = this._networkStatusMonitor;

    const promise = new Promise((resolve, reject) => {
      const onIdle = () => {
        // eslint-disable-next-line no-use-before-define
        networkStatusMonitor.once('network-2-busy', onBusy);
        idleTimeout = setTimeout(_ => {
          cancel();
          resolve();
        }, networkQuietThresholdMs);
      };

      const onBusy = () => {
        networkStatusMonitor.once('network-2-idle', onIdle);
        idleTimeout && clearTimeout(idleTimeout);
      };

      const domContentLoadedListener = () => {
        hasDCLFired = true;
        if (networkStatusMonitor.is2Idle()) {
          onIdle();
        } else {
          onBusy();
        }
      };

      // We frequently need to debug why LH is still waiting for the page.
      // This listener is added to all network events to verbosely log what URLs we're waiting on.
      const logStatus = () => {
        if (!hasDCLFired) {
          log.verbose('Driver', 'Waiting on DomContentLoaded');
          return;
        }

        const inflightRecords = networkStatusMonitor.getInflightRecords();
        // If there are more than 20 inflight requests, load is still in full swing.
        // Wait until it calms down a bit to be a little less spammy.
        if (inflightRecords.length < 20) {
          for (const record of inflightRecords) {
            log.verbose('Driver', `Waiting on ${record.url.slice(0, 120)} to finish`);
          }
        }
      };

      networkStatusMonitor.on('requeststarted', logStatus);
      networkStatusMonitor.on('requestloaded', logStatus);
      networkStatusMonitor.on('network-2-busy', logStatus);

      this.once('Page.domContentEventFired', domContentLoadedListener);
      cancel = () => {
        idleTimeout && clearTimeout(idleTimeout);
        this.off('Page.domContentEventFired', domContentLoadedListener);
        networkStatusMonitor.removeListener('network-2-busy', onBusy);
        networkStatusMonitor.removeListener('network-2-idle', onIdle);
        networkStatusMonitor.removeListener('requeststarted', logStatus);
        networkStatusMonitor.removeListener('requestloaded', logStatus);
        networkStatusMonitor.removeListener('network-2-busy', logStatus);
      };
    });

    return {
      promise,
      cancel,
    };
  }

  /**
   * Resolves when there have been no long tasks for at least waitForCPUQuiet ms.
   * @param {number} waitForCPUQuiet
   * @return {{promise: Promise<void>, cancel: function(): void}}
   */
  _waitForCPUIdle(waitForCPUQuiet) {
    if (!waitForCPUQuiet) {
      return {
        promise: Promise.resolve(),
        cancel: () => undefined,
      };
    }

    /** @type {NodeJS.Timer|undefined} */
    let lastTimeout;
    let cancelled = false;

    const checkForQuietExpression = `(${pageFunctions.checkTimeSinceLastLongTaskString})()`;
    /**
     * @param {Driver} driver
     * @param {() => void} resolve
     */
    function checkForQuiet(driver, resolve) {
      if (cancelled) return;

      return driver.evaluateAsync(checkForQuietExpression)
        .then(timeSinceLongTask => {
          if (cancelled) return;

          if (typeof timeSinceLongTask === 'number') {
            if (timeSinceLongTask >= waitForCPUQuiet) {
              log.verbose('Driver', `CPU has been idle for ${timeSinceLongTask} ms`);
              resolve();
            } else {
              log.verbose('Driver', `CPU has been idle for ${timeSinceLongTask} ms`);
              const timeToWait = waitForCPUQuiet - timeSinceLongTask;
              lastTimeout = setTimeout(() => checkForQuiet(driver, resolve), timeToWait);
            }
          }
        });
    }

    /** @type {(() => void)} */
    let cancel = () => {
      throw new Error('_waitForCPUIdle.cancel() called before it was defined');
    };
    const promise = new Promise((resolve, reject) => {
      checkForQuiet(this, resolve);
      cancel = () => {
        cancelled = true;
        if (lastTimeout) clearTimeout(lastTimeout);
        reject(new Error('Wait for CPU idle cancelled'));
      };
    });

    return {
      promise,
      cancel,
    };
  }

  /**
   * Return a promise that resolves `pauseAfterLoadMs` after the load event
   * fires and a method to cancel internal listeners and timeout.
   * @param {number} pauseAfterLoadMs
   * @return {{promise: Promise<void>, cancel: function(): void}}
   * @private
   */
  _waitForLoadEvent(pauseAfterLoadMs) {
    /** @type {(() => void)} */
    let cancel = () => {
      throw new Error('_waitForLoadEvent.cancel() called before it was defined');
    };

    const promise = new Promise((resolve, reject) => {
      /** @type {NodeJS.Timer|undefined} */
      let loadTimeout;
      const loadListener = function() {
        loadTimeout = setTimeout(resolve, pauseAfterLoadMs);
      };
      this.once('Page.loadEventFired', loadListener);

      cancel = () => {
        this.off('Page.loadEventFired', loadListener);
        loadTimeout && clearTimeout(loadTimeout);
      };
    });

    return {
      promise,
      cancel,
    };
  }

  /**
   * Returns whether the page appears to be hung.
   * @return {Promise<boolean>}
   */
  async isPageHung() {
    try {
      this.setNextProtocolTimeout(1000);
      await this.sendCommand('Runtime.evaluate', {
        expression: '"ping"',
        returnByValue: true,
        timeout: 1000,
      });

      return false;
    } catch (err) {
      return true;
    }
  }

  /**
   * Returns a promise that resolves when:
   * - All of the following conditions have been met:
   *    - pauseAfterLoadMs milliseconds have passed since the load event.
   *    - networkQuietThresholdMs milliseconds have passed since the last network request that exceeded
   *      2 inflight requests (network-2-quiet has been reached).
   *    - cpuQuietThresholdMs have passed since the last long task after network-2-quiet.
   * - maxWaitForLoadedMs milliseconds have passed.
   * See https://github.com/GoogleChrome/lighthouse/issues/627 for more.
   * @param {number} pauseAfterLoadMs
   * @param {number} networkQuietThresholdMs
   * @param {number} cpuQuietThresholdMs
   * @param {number} maxWaitForLoadedMs
   * @return {Promise<void>}
   * @private
   */
  async _waitForFullyLoaded(pauseAfterLoadMs, networkQuietThresholdMs, cpuQuietThresholdMs,
      maxWaitForLoadedMs) {
    /** @type {NodeJS.Timer|undefined} */
    let maxTimeoutHandle;

    // Listener for onload. Resolves pauseAfterLoadMs ms after load.
    const waitForLoadEvent = this._waitForLoadEvent(pauseAfterLoadMs);
    // Network listener. Resolves when the network has been idle for networkQuietThresholdMs.
    const waitForNetworkIdle = this._waitForNetworkIdle(networkQuietThresholdMs);
    // CPU listener. Resolves when the CPU has been idle for cpuQuietThresholdMs after network idle.
    /** @type {{promise: Promise<void>, cancel: function(): void}|null} */
    let waitForCPUIdle = null;

    // Wait for both load promises. Resolves on cleanup function the clears load
    // timeout timer.
    const loadPromise = Promise.all([
      waitForLoadEvent.promise,
      waitForNetworkIdle.promise,
    ]).then(() => {
      waitForCPUIdle = this._waitForCPUIdle(cpuQuietThresholdMs);
      return waitForCPUIdle.promise;
    }).then(() => {
      return function() {
        log.verbose('Driver', 'loadEventFired and network considered idle');
        maxTimeoutHandle && clearTimeout(maxTimeoutHandle);
      };
    });

    // Last resort timeout. Resolves maxWaitForLoadedMs ms from now on
    // cleanup function that removes loadEvent and network idle listeners.
    const maxTimeoutPromise = new Promise((resolve, reject) => {
      maxTimeoutHandle = setTimeout(resolve, maxWaitForLoadedMs);
    }).then(_ => {
      return async () => {
        log.warn('Driver', 'Timed out waiting for page load. Checking if page is hung...');
        waitForLoadEvent.cancel();
        waitForNetworkIdle.cancel();
        waitForCPUIdle && waitForCPUIdle.cancel();

        if (await this.isPageHung()) {
          log.warn('Driver', 'Page appears to be hung, killing JavaScript...');
          await this.sendCommand('Emulation.setScriptExecutionDisabled', {value: true});
          await this.sendCommand('Runtime.terminateExecution');
          throw new LHError(LHError.errors.PAGE_HUNG);
        }
      };
    });

    // Wait for load or timeout and run the cleanup function the winner returns.
    const cleanupFn = await Promise.race([
      loadPromise,
      maxTimeoutPromise,
    ]);
    await cleanupFn();
  }

  /**
   * Set up listener for network quiet events and URL redirects. Passed in URL
   * will be monitored for redirects, with the final loaded URL passed back in
   * _endNetworkStatusMonitoring.
   * @param {string} startingUrl
   * @return {Promise<void>}
   * @private
   */
  _beginNetworkStatusMonitoring(startingUrl) {
    this._networkStatusMonitor = new NetworkRecorder();

    // Update startingUrl if it's ever redirected.
    this._monitoredUrl = startingUrl;
    /** @param {LH.Artifacts.NetworkRequest} redirectRequest */
    const requestLoadedListener = redirectRequest => {
      // Ignore if this is not a redirected request.
      if (!redirectRequest.redirectSource) {
        return;
      }
      const earlierRequest = redirectRequest.redirectSource;
      if (earlierRequest.url === this._monitoredUrl) {
        this._monitoredUrl = redirectRequest.url;
      }
    };
    this._networkStatusMonitor.on('requestloaded', requestLoadedListener);

    return this.sendCommand('Network.enable');
  }

  /**
   * End network status listening. Returns the final, possibly redirected,
   * loaded URL starting with the one passed into _endNetworkStatusMonitoring.
   * @return {string}
   * @private
   */
  _endNetworkStatusMonitoring() {
    this._networkStatusMonitor = null;
    const finalUrl = this._monitoredUrl;
    this._monitoredUrl = null;

    if (!finalUrl) {
      throw new Error('Network Status Monitoring ended with an undefined finalUrl');
    }

    return finalUrl;
  }

  /**
   * Returns the cached isolated execution context ID or creates a new execution context for the main
   * frame. The cached execution context is cleared on every gotoURL invocation, so a new one will
   * always be created on the first call on a new page.
   * @return {Promise<number>}
   */
  async _getOrCreateIsolatedContextId() {
    if (typeof this._isolatedExecutionContextId === 'number') {
      return this._isolatedExecutionContextId;
    }

    const resourceTreeResponse = await this.sendCommand('Page.getResourceTree');
    const mainFrameId = resourceTreeResponse.frameTree.frame.id;

    const isolatedWorldResponse = await this.sendCommand('Page.createIsolatedWorld', {
      frameId: mainFrameId,
      worldName: 'lighthouse_isolated_context',
    });

    this._isolatedExecutionContextId = isolatedWorldResponse.executionContextId;
    return isolatedWorldResponse.executionContextId;
  }

  _clearIsolatedContextId() {
    this._isolatedExecutionContextId = undefined;
  }

  /**
   * Navigate to the given URL. Direct use of this method isn't advised: if
   * the current page is already at the given URL, navigation will not occur and
   * so the returned promise will only resolve after the MAX_WAIT_FOR_FULLY_LOADED
   * timeout. See https://github.com/GoogleChrome/lighthouse/pull/185 for one
   * possible workaround.
   * Resolves on the url of the loaded page, taking into account any redirects.
   * @param {string} url
   * @param {{waitForLoad?: boolean, waitForNavigated?: boolean, passContext?: LH.Gatherer.PassContext}} options
   * @return {Promise<string>}
   */
  async gotoURL(url, options = {}) {
    const waitForNavigated = options.waitForNavigated || false;
    const waitForLoad = options.waitForLoad || false;
    const passContext = /** @type {Partial<LH.Gatherer.PassContext>} */ (options.passContext || {});
    const disableJS = passContext.disableJavaScript || false;

    if (waitForNavigated && waitForLoad) {
      throw new Error('Cannot use both waitForNavigated and waitForLoad, pick just one');
    }

    await this._beginNetworkStatusMonitoring(url);
    await this._clearIsolatedContextId();

    // These can 'race' and that's OK.
    // We don't want to wait for Page.navigate's resolution, as it can now
    // happen _after_ onload: https://crbug.com/768961
    this.sendCommand('Page.enable');
    this.sendCommand('Emulation.setScriptExecutionDisabled', {value: disableJS});
    // No timeout needed for Page.navigate. See #6413.
    this._innerSendCommand('Page.navigate', {url});

    if (waitForNavigated) {
      await this._waitForFrameNavigated();
    }

    if (waitForLoad) {
      const passConfig = /** @type {Partial<LH.Config.Pass>} */ (passContext.passConfig || {});
      let {pauseAfterLoadMs, networkQuietThresholdMs, cpuQuietThresholdMs} = passConfig;
      let maxWaitMs = passContext.settings && passContext.settings.maxWaitForLoad;

      /* eslint-disable max-len */
      if (typeof pauseAfterLoadMs !== 'number') pauseAfterLoadMs = DEFAULT_PAUSE_AFTER_LOAD;
      if (typeof networkQuietThresholdMs !== 'number') networkQuietThresholdMs = DEFAULT_NETWORK_QUIET_THRESHOLD;
      if (typeof cpuQuietThresholdMs !== 'number') cpuQuietThresholdMs = DEFAULT_CPU_QUIET_THRESHOLD;
      if (typeof maxWaitMs !== 'number') maxWaitMs = constants.defaultSettings.maxWaitForLoad;
      /* eslint-enable max-len */

      await this._waitForFullyLoaded(pauseAfterLoadMs, networkQuietThresholdMs, cpuQuietThresholdMs,
          maxWaitMs);
    }

    return this._endNetworkStatusMonitoring();
  }

  /**
   * @param {string} objectId Object ID for the resolved DOM node
   * @param {string} propName Name of the property
   * @return {Promise<string|null>} The property value, or null, if property not found
  */
  async getObjectProperty(objectId, propName) {
    const propertiesResponse = await this.sendCommand('Runtime.getProperties', {
      objectId,
      accessorPropertiesOnly: true,
      generatePreview: false,
      ownProperties: false,
    });

    const propertyForName = propertiesResponse.result
        .find(property => property.name === propName);

    if (propertyForName && propertyForName.value) {
      return propertyForName.value.value;
    } else {
      return null;
    }
  }

  /**
   * Return the body of the response with the given ID. Rejects if getting the
   * body times out.
   * @param {string} requestId
   * @param {number} [timeout]
   * @return {Promise<string>}
   */
  async getRequestContent(requestId, timeout = 1000) {
    requestId = NetworkRequest.getRequestIdForBackend(requestId);

    // Encoding issues may lead to hanging getResponseBody calls: https://github.com/GoogleChrome/lighthouse/pull/4718
    // driver.sendCommand will handle timeout after 1s.
    this.setNextProtocolTimeout(timeout);
    const result = await this.sendCommand('Network.getResponseBody', {requestId});
    return result.body;
  }

  async listenForSecurityStateChanges() {
    this.on('Security.securityStateChanged', state => {
      this._lastSecurityState = state;
    });
    await this.sendCommand('Security.enable');
  }

  /**
   * @return {LH.Crdp.Security.SecurityStateChangedEvent}
   */
  getSecurityState() {
    if (!this._lastSecurityState) {
      // happens if 'listenForSecurityStateChanges' is not called,
      // or if some assumptions about the Security domain are wrong
      throw new Error('Expected a security state.');
    }

    return this._lastSecurityState;
  }

  /**
   * @param {string} name The name of API whose permission you wish to query
   * @return {Promise<string>} The state of permissions, resolved in a promise.
   *    See https://developer.mozilla.org/en-US/docs/Web/API/Permissions/query.
   */
  queryPermissionState(name) {
    const expressionToEval = `
      navigator.permissions.query({name: '${name}'}).then(result => {
        return result.state;
      })
    `;

    return this.evaluateAsync(expressionToEval);
  }

  /**
   * @param {string} selector Selector to find in the DOM
   * @return {Promise<Element|null>} The found element, or null, resolved in a promise
   */
  async querySelector(selector) {
    const documentResponse = await this.sendCommand('DOM.getDocument');
    const rootNodeId = documentResponse.root.nodeId;

    const targetNode = await this.sendCommand('DOM.querySelector', {
      nodeId: rootNodeId,
      selector,
    });

    if (targetNode.nodeId === 0) {
      return null;
    }
    return new Element(targetNode, this);
  }

  /**
   * @param {string} selector Selector to find in the DOM
   * @return {Promise<Array<Element>>} The found elements, or [], resolved in a promise
   */
  async querySelectorAll(selector) {
    const documentResponse = await this.sendCommand('DOM.getDocument');
    const rootNodeId = documentResponse.root.nodeId;

    const targetNodeList = await this.sendCommand('DOM.querySelectorAll', {
      nodeId: rootNodeId,
      selector,
    });

    /** @type {Array<Element>} */
    const elementList = [];
    targetNodeList.nodeIds.forEach(nodeId => {
      if (nodeId !== 0) {
        elementList.push(new Element({nodeId}, this));
      }
    });
    return elementList;
  }

  /**
   * Returns the flattened list of all DOM elements within the document.
   * @param {boolean=} pierce Whether to pierce through shadow trees and iframes.
   *     True by default.
   * @return {Promise<Array<Element>>} The found elements, or [], resolved in a promise
   */
  getElementsInDocument(pierce = true) {
    return this.getNodesInDocument(pierce)
      .then(nodes => nodes
        .filter(node => node.nodeType === 1)
        .map(node => new Element({nodeId: node.nodeId}, this))
      );
  }

  /**
   * Returns the flattened list of all DOM nodes within the document.
   * @param {boolean=} pierce Whether to pierce through shadow trees and iframes.
   *     True by default.
   * @return {Promise<Array<LH.Crdp.DOM.Node>>} The found nodes, or [], resolved in a promise
   */
  async getNodesInDocument(pierce = true) {
    const flattenedDocument = await this.sendCommand('DOM.getFlattenedDocument',
        {depth: -1, pierce});

    return flattenedDocument.nodes ? flattenedDocument.nodes : [];
  }

  /**
   * @param {{additionalTraceCategories?: string|null}=} settings
   * @return {Promise<void>}
   */
  async beginTrace(settings) {
    const additionalCategories = (settings && settings.additionalTraceCategories &&
        settings.additionalTraceCategories.split(',')) || [];
    const traceCategories = this._traceCategories.concat(additionalCategories);

    // In Chrome <71, gotta use the chatty 'toplevel' cat instead of our own.
    // TODO(COMPAT): Once m71 ships to stable, drop this section
    const milestone = (await this.getBrowserVersion()).milestone;
    if (milestone < 71) {
      const toplevelIndex = traceCategories.indexOf('disabled-by-default-lighthouse');
      traceCategories[toplevelIndex] = 'toplevel';
    }

    const uniqueCategories = Array.from(new Set(traceCategories));

    // Check any domains that could interfere with or add overhead to the trace.
    if (this.isDomainEnabled('Debugger')) {
      throw new Error('Debugger domain enabled when starting trace');
    }
    if (this.isDomainEnabled('CSS')) {
      throw new Error('CSS domain enabled when starting trace');
    }
    if (this.isDomainEnabled('DOM')) {
      throw new Error('DOM domain enabled when starting trace');
    }

    // Enable Page domain to wait for Page.loadEventFired
    return this.sendCommand('Page.enable')
      .then(_ => this.sendCommand('Tracing.start', {
        categories: uniqueCategories.join(','),
        options: 'sampling-frequency=10000', // 1000 is default and too slow.
      }));
  }

  /**
   * @return {Promise<LH.Trace>}
   */
  endTrace() {
    /** @type {Array<LH.TraceEvent>} */
    const traceEvents = [];

    /**
     * Listener for when dataCollected events fire for each trace chunk
     * @param {LH.Crdp.Tracing.DataCollectedEvent} data
     */
    const dataListener = function(data) {
      traceEvents.push(...data.value);
    };
    this.on('Tracing.dataCollected', dataListener);

    return new Promise((resolve, reject) => {
      this.once('Tracing.tracingComplete', _ => {
        this.off('Tracing.dataCollected', dataListener);
        resolve({traceEvents});
      });

      return this.sendCommand('Tracing.end').catch(reject);
    });
  }

  /**
   * Begin recording devtools protocol messages.
   */
  beginDevtoolsLog() {
    this._devtoolsLog.reset();
    this._devtoolsLog.beginRecording();
  }

  /**
   * Stop recording to devtoolsLog and return log contents.
   * @return {LH.DevtoolsLog}
   */
  endDevtoolsLog() {
    this._devtoolsLog.endRecording();
    return this._devtoolsLog.messages;
  }

  /**
   * @return {Promise<void>}
   */
  enableRuntimeEvents() {
    return this.sendCommand('Runtime.enable');
  }

  /**
   * @param {LH.Config.Settings} settings
   * @return {Promise<void>}
   */
  async beginEmulation(settings) {
    // TODO(phulce): remove this flag on next breaking change
    if (!settings.disableDeviceEmulation) {
      if (settings.emulatedFormFactor === 'mobile') {
        await emulation.enableNexus5X(this);
      } else if (settings.emulatedFormFactor === 'desktop') {
        await emulation.enableDesktop(this);
      }
    }

    await this.setThrottling(settings, {useThrottling: true});
  }

  /**
   * @param {LH.Config.Settings} settings
   * @param {{useThrottling?: boolean}} passConfig
   * @return {Promise<void>}
   */
  async setThrottling(settings, passConfig) {
    if (settings.throttlingMethod !== 'devtools') {
      return emulation.clearAllNetworkEmulation(this);
    }

    const cpuPromise = passConfig.useThrottling ?
        emulation.enableCPUThrottling(this, settings.throttling) :
        emulation.disableCPUThrottling(this);
    const networkPromise = passConfig.useThrottling ?
        emulation.enableNetworkThrottling(this, settings.throttling) :
        emulation.clearAllNetworkEmulation(this);

    await Promise.all([cpuPromise, networkPromise]);
  }

  /**
   * Emulate internet disconnection.
   * @return {Promise<void>}
   */
  async goOffline() {
    await this.sendCommand('Network.enable');
    await emulation.goOffline(this);
    this.online = false;
  }

  /**
   * Enable internet connection, using emulated mobile settings if applicable.
   * @param {{settings: LH.Config.Settings, passConfig: LH.Config.Pass}} options
   * @return {Promise<void>}
   */
  async goOnline(options) {
    await this.setThrottling(options.settings, options.passConfig);
    this.online = true;
  }

  /**
   * Emulate internet disconnection.
   * @return {Promise<void>}
   */
  cleanBrowserCaches() {
    // Wipe entire disk cache
    return this.sendCommand('Network.clearBrowserCache')
      // Toggle 'Disable Cache' to evict the memory cache
      .then(_ => this.sendCommand('Network.setCacheDisabled', {cacheDisabled: true}))
      .then(_ => this.sendCommand('Network.setCacheDisabled', {cacheDisabled: false}));
  }

  /**
   * @param {LH.Crdp.Network.Headers|null} headers key/value pairs of HTTP Headers.
   * @return {Promise<void>}
   */
  async setExtraHTTPHeaders(headers) {
    if (!headers) {
      return;
    }

    return this.sendCommand('Network.setExtraHTTPHeaders', {headers});
  }

  /**
   * @param {string} url
   * @return {Promise<void>}
   */
  clearDataForOrigin(url) {
    const origin = new URL(url).origin;

    // Clear all types of storage except cookies, so the user isn't logged out.
    //   https://chromedevtools.github.io/debugger-protocol-viewer/tot/Storage/#type-StorageType
    const typesToClear = [
      'appcache',
      // 'cookies',
      'file_systems',
      'indexeddb',
      'local_storage',
      'shader_cache',
      'websql',
      'service_workers',
      'cache_storage',
    ].join(',');

    return this.sendCommand('Storage.clearDataForOrigin', {
      origin: origin,
      storageTypes: typesToClear,
    });
  }

  /**
   * Cache native functions/objects inside window
   * so we are sure polyfills do not overwrite the native implementations
   * @return {Promise<void>}
   */
  async cacheNatives() {
    await this.evaluateScriptOnNewDocument(`
        window.__nativePromise = Promise;
        window.__nativeError = Error;
        window.__nativeURL = URL;
        window.__ElementMatches = Element.prototype.matches;
        window.__perfNow = performance.now.bind(performance);
    `);
  }

  /**
   * Install a performance observer that watches longtask timestamps for waitForCPUIdle.
   * @return {Promise<void>}
   */
  async registerPerformanceObserver() {
    const scriptStr = `(${pageFunctions.registerPerformanceObserverInPageString})()`;
    await this.evaluateScriptOnNewDocument(scriptStr);
  }

  /**
   * @param {Array<string>} urls URL patterns to block. Wildcards ('*') are allowed.
   * @return {Promise<void>}
   */
  blockUrlPatterns(urls) {
    return this.sendCommand('Network.setBlockedURLs', {urls})
      .catch(err => {
        // TODO: remove this handler once m59 hits stable
        if (!/wasn't found/.test(err.message)) {
          throw err;
        }
      });
  }

  /**
   * Dismiss JavaScript dialogs (alert, confirm, prompt), providing a
   * generic promptText in case the dialog is a prompt.
   * @return {Promise<void>}
   */
  async dismissJavaScriptDialogs() {
    this.on('Page.javascriptDialogOpening', data => {
      log.warn('Driver', `${data.type} dialog opened by the page automatically suppressed.`);

      this.sendCommand('Page.handleJavaScriptDialog', {
        accept: true,
        promptText: 'Lighthouse prompt response',
      }).catch(err => log.warn('Driver', err));
    });

    await this.sendCommand('Page.enable');
  }
}

module.exports = Driver;<|MERGE_RESOLUTION|>--- conflicted
+++ resolved
@@ -280,17 +280,11 @@
     const timeout = this._nextProtocolTimeout;
     this._nextProtocolTimeout = DEFAULT_PROTOCOL_TIMEOUT;
     return new Promise(async (resolve, reject) => {
-<<<<<<< HEAD
       const asyncTimeout = setTimeout((_ => {
         const err = new LHError(
           LHError.errors.PROTOCOL_TIMEOUT,
           {protocolMethod: `${method}`}
         );
-=======
-      const asyncTimeout = setTimeout((() => {
-        const err = new LHError(LHError.errors.PROTOCOL_TIMEOUT);
-        err.message += ` Method: ${method}`;
->>>>>>> 7715eda3
         reject(err);
       }), timeout);
       try {
